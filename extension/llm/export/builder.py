--- conflicted
+++ resolved
@@ -194,18 +194,11 @@
                     strict=True,
                 )
             else:
-<<<<<<< HEAD
                 print("Exporting with:")
                 print(f"inputs: {self.example_inputs}")
                 print(f"kwargs: {self.example_kwarg_inputs}")
                 print(f"dynamic shapes: {dynamic_shape}")
-
-                # pyre-fixme[8]: Attribute has type `Optional[GraphModule]`; used as
-                #  `Module`.
-                self.pre_autograd_graph_module = export_for_training(
-=======
                 exported_module = export_for_training(
->>>>>>> a89d6b2c
                     self.model,
                     self.example_inputs,
                     kwargs=self.example_kwarg_inputs,
