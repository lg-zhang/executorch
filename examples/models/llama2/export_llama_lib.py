--- conflicted
+++ resolved
@@ -335,17 +335,6 @@
         print(f"{modelname}:")
         print(f"{model}")
 
-<<<<<<< HEAD
-    if args.metadata:
-        try:
-            extra = json.loads(args.metadata)
-            for k, v in extra.items():
-                metadata[k] = v
-        except JSONDecodeError:
-            logging.error("Invalid metadata, should be a valid JSON string")
-
-=======
->>>>>>> c3c19896
     quantization_options = _get_quantization_options(args)
     with torch.nn.attention.sdpa_kernel([SDPBackend.MATH]), torch.no_grad():
         m = capture_pre_autograd_graph(
