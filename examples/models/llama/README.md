# Summary
This example demonstrates how to run [Llama models](https://www.llama.com/) on mobile via ExecuTorch. We use XNNPACK to accelerate the performance and 4-bit groupwise quantization to fit the model on a phone.

Here are supported models:

- Llama 3.2 1B and 3B
- Llama 3.2 Quantized 1B and 3B
- Llama 3.1 8B
- Llama 3 8B
- [Llama 2 7B](../llama2/README.md)

Pretrained models are not included in this repo. Users are suggested to download them [here](https://ai.meta.com/resources/models-and-libraries/llama-downloads/).

This page contains the basic recipe for running Llama. See [Llama utils page](./UTILS.md) page for more advanced use-cases such as fine-tuning and running smaller models for educational purposes.

# What is Llama?
Llama is a collection of large language models that use publicly available data for training. These models are based on the transformer architecture, which allows it to process input sequences of arbitrary length and generate output sequences of variable length. One of the key features of Llama models is its ability to generate coherent and contextually relevant text. This is achieved through the use of attention mechanisms, which allow the model to focus on different parts of the input sequence as it generates output. Additionally, Llama models use a technique called “masked language modeling” to pre-train the model on a large corpus of text, which helps it learn to predict missing words in a sentence.

Llama models have shown to perform well on a variety of natural language processing tasks, including language translation, question answering, and text summarization and are also capable of generating human-like text, making Llama models a useful tool for creative writing and other applications where natural language generation is important.

Overall, Llama models are powerful and versatile language models that can be used for a wide range of natural language processing tasks. The model’s ability to generate coherent and contextually relevant text makes it particularly useful for applications such as chatbots, virtual assistants, and language translation.

Please note that the models are subject to the [Llama 2 Acceptable Use Policy](https://github.com/facebookresearch/llama/blob/main/USE_POLICY.md), [Llama 3 Acceptable Use Policy](https://github.com/meta-llama/llama3/blob/main/USE_POLICY.md) and [Responsible Use Guide](https://ai.meta.com/static-resource/responsible-use-guide/).


# Results

## Llama 3.2 1B/3B and quantized 1B/3B models

For Llama 3.2 1B/3B models, we have enabled the original BF16 format and quantization to 4-bit, using SpinQuant and QAT+LoRA, for enhanced performance.

The quantized models were optimized primarily for Arm CPU architecture by leveraging XNNPACK and Kleidi AI library. Work is underway to specifically enable quantization on mobile accelerators for Llama 1B/3B.

### Enablement

We have successfully verified performance on the following devices: iPhone 15 Pro, iPhone 15 Pro Max, Samsung Galaxy S24+, S22 and OnePlus 12 (featuring 16GB RAM).

Note, the Llama 3.2 3B unquantized BF16 model was only tested on the OnePlus 12, which has sufficient memory (16GB RAM) to support its size requirements.

### Quantization

The 1B/3B models are sensitive to accuracy loss when regular post-training quantization (PTQ) is applied. To achieve a balance between accuracy, performance and memory, we utilized 4-bit quantization, using [SpinQuant](https://github.com/facebookresearch/SpinQuant/tree/main) and QAT+LoRA methods.

Our quantization scheme involves three parts, applicable to both methods:

- We quantize all linear layers in all transformer blocks to a 4-bit groupwise scheme (with a group size of 32) for weights and 8-bit per-token dynamic quantization for activations.
- The classification layer is quantized to 8-bit per-channel for weight and 8-bit per token dynamic quantization for activation.
- We employ an 8-bit per channel quantization for embedding.

We use [torchao](https://github.com/pytorch/ao) library APIs to define these schemes.

#### SpinQuant

The SpinQuant method takes the original weights and produces optimized quantized weights with minimal outliers, resulting in higher accuracy. This can be achieved without any finetuning of the weights and only requires 100 iterations on a single A100 node.

SpinQuant can generate quantized weights that are [compatible with ExecuTorch](https://github.com/facebookresearch/SpinQuant/tree/main?tab=readme-ov-file#3-export-to-executorch), specifically, it can be integrated with the existing optimized XNNPACK kernels (e.g., group-wise 4bit weight and 8bit dynamic activation). This allows developers to benefit from the higher accuracy of SpinQuant while also taking advantage of the strong performance of ExecuTorch acceleration.

#### Quantization-Aware Training and LoRA (QAT+LoRA)

Quantization-Aware Training (QAT) is employed to simulate the effects of quantization during the training of Llama-3.2 models, enabling optimization of their performance in low precision environments. To initialize QAT, BF16 Llama-3.2 model checkpoints obtained after supervised fine-tuning (SFT) are utilized and an additional full round of SFT training with QAT is performed. The backbone of the QAT model is then frozen and another round of SFT is performed with low-rank adaptation (LoRA) adaptors applied to all layers within the transformer block. Meanwhile, the LoRA adaptors' weights and activations are maintained in BF16.

### Accuracy

Please see the [Llama 3.2 model card](https://github.com/meta-llama/llama-models/blob/main/models/llama3_2/MODEL_CARD.md) for accuracy evalations.

### Performance

Llama 3.2 1B and 3B performance was measured on Android OnePlus 12 device. The performance measurement is expressed in terms of tokens per second using an [adb binary-based approach](#step-4-run-benchmark-on-android-phone) with prompt length of 64. It is measured with KleidiAI library. KleidiAI is not enabled by default yet. Use `-DEXECUTORCH_XNNPACK_ENABLE_KLEIDI=ON` to enable it in the build.

|Model  | Decode (tokens/s) | Time-to-first-token (sec) | Prefill (tokens/s) | Model size (PTE file size in MiB) | Memory size (RSS in MiB) |
|-------|------------------:|--------------------------:| ------------------:|----------------------------------:| ------------------------:|
|1B BF16 (baseline) | 19.2 |  1.0 | 60.3  | 2,358 | 3,185 |
|1B SpinQuant | 50.2 (2.6x) | 0.3 (-76.9%) | 260.5 (4.3x) | 1,083 (-54.1%)  | 1,921 (-39.7%) |
|1B QAT+LoRA | 45.8 (2.4x) | 0.3 (-76.0%)  | 252.0 (4.2x) | 1,127 (-52.2%)  | 2,255 (-29.2%) |
|3B BF16 (baseline) | 7.6  | 3.0 | 21.2 | 6,129 | 7,419 |
|3B SpinQuant | 19.7 (2.6x) | 0.7 (-76.4%) | 89.7 (4.2x) | 2,435 (-60.3%) | 3,726 (-49.8%) |
|3B QAT+LoRA | 18.5 (2.4x) | 0.7 (-76.1%) | 88.8 (4.2x) | 2,529 (-58.7%) | 4,060 (-45.3%) |


<table>
  <tr>
    <td>
        <img src="./Android3_2_1B_bf16.gif" width="300">
        <br>
        <em> Llama3.2 1B, unquantized, BF16 on Android phone. </em>
    </td>
    <td>
      <img src="./Android3_2_3B_SpinQuant.gif" width="300">
      <br>
      <em>
      Llama3.2 3B, 4bit quantized (SpinQuant) on Android phone
      </em>
    </td>
  </tr>
</table>

## Llama 3/3.1 8B
Since Llama 3 8B model needs at least 4-bit quantization to fit even within some of the highend phones, results presented here correspond to 4-bit groupwise post-training quantized (PTQ) model.

### Enablement

For Llama 3 8B and Llama3.1 8B, we have verified so far on iPhone 15 Pro, iPhone 15 Pro Max, Samsung Galaxy S24+ and OnePlus 12 (with 16GB RAM) by quantizing to 4bit.

### Quantization

We employed PTQ 4-bit groupwise per token dynamic quantization of all the linear layers of the model. Dynamic quantization refers to quantizating activations dynamically, such that quantization parameters for activations are calculated, from min/max range, at runtime. Here we quantized activations with 8bits (signed integer). Furthermore, weights are statically quantized. In our case weights were per-channel groupwise quantized with 4bit signed integer. Due to Llama3's vocabulary size, we had to quantize embedding lookup table as well. For these results embedding lookup table was groupwise quantized with 4-bits and group size of 32.

We use [torchao](https://github.com/pytorch/ao) library APIs to define these schemes.

### Accuracy

We evaluated WikiText perplexity using [LM Eval](https://github.com/EleutherAI/lm-evaluation-harness). Below are the results for two different groupsizes, with max_seq_length 2048, and limit 1000.

|Model | Baseline (FP32) | Groupwise 4-bit (128) | Groupwise 4-bit (256)
|--------|-----------------| ---------------------- | ---------------
|Llama 3 8B | 7.9 | 9.4 | 9.7

Please note that LM Eval reports perplexity normalized by word count instead of token count. You may see different perplexity for WikiText from other sources if they implement it differently. More details could be found [here](https://github.com/EleutherAI/lm-evaluation-harness/issues/2301).

### Performance

Llama 3 8B performance was measured on the Samsung Galaxy S22, S24, and OnePlus 12 devices. The performance measurement is expressed in terms of tokens per second using an [adb binary-based approach](#step-4-run-benchmark-on-android-phone).

|Device  | Groupwise 4-bit (128) | Groupwise 4-bit (256)
|--------| ---------------------- | ---------------
|Galaxy S22  | 7.85 tokens/second | 8.4 tokens/second |
|Galaxy S24 | 10.91 tokens/second | 11.21 tokens/second |
|OnePlus 12 | 10.85 tokens/second | 11.02 tokens/second |

<p align="center">
      <br>
      <img src="./llama_via_xnnpack.gif" width=300>
      <br>
      <em>
      Llama3.1 8B, 4bit quantized on Android phone
      </em>
</p>

[Please visit this section to try it on non-CPU backend, including CoreML, MPS, Qualcomm HTP or MediaTek](non_cpu_backends.md).

# Instructions

## Tested on

- MacOS M1/M2, Linux.
- For Llama 3 8B, your device may require at least 32GB RAM. If this is a constraint for you, please try the [smaller stories model](./UTILS.md).

## Step 1: Setup
> :warning: **double check your python environment**: make sure `conda activate <VENV>` is run before all the bash and python scripts.

1. Follow the [tutorial](https://pytorch.org/executorch/main/getting-started-setup) to set up ExecuTorch. For installation run `./install_requirements.sh --pybind xnnpack`
2. Run `examples/models/llama/install_requirements.sh` to install a few dependencies.


## Step 2: Prepare model

### Option A: Download and export Llama3.2 1B/3B model.

1. Download `consolidated.00.pth`, `params.json` and `tokenizer.model` from [Llama website](https://www.llama.com/llama-downloads/) or [Hugging Face](https://huggingface.co/meta-llama/Llama-3.2-1B). For chat use-cases, download the instruct models.

2. Export model and generate `.pte` file.

- Use **original BF16** version, without any quantization.
```
# No quantization
# Set these paths to point to the downloaded files
LLAMA_CHECKPOINT=path/to/checkpoint.pth
LLAMA_PARAMS=path/to/params.json

python -m examples.models.llama.export_llama \
  --model llama3_2
  --checkpoint "${LLAMA_CHECKPOINT:?}" \
  --params "${LLAMA_PARAMS:?}" \
  -kv \
  --use_sdpa_with_kv_cache \
  -X \
  -d bf16 \
  --metadata '{"get_bos_id":128000, "get_eos_ids":[128009, 128001]}' \
  --output_name="llama3_2.pte"
```

- To use **SpinQuant**, here are two ways:
    - Download directly from [Llama website](https://www.llama.com/llama-downloads). The model weights are prequantized and can be exported to `pte` file directly.
    - Follow its [instruction](https://github.com/facebookresearch/SpinQuant/tree/main?tab=readme-ov-file#3-export-to-executorch) for exporting checkpoint to ExecuTorch and then export the SpinQuant checkpoint.

```
# SpinQuant
# Set these paths to point to the exported files
LLAMA_QUANTIZED_CHECKPOINT=path/to/spinquant/checkpoint.pth
LLAMA_PARAMS=path/to/spinquant/params.json

python -m examples.models.llama.export_llama \
   --model llama3_2
   --checkpoint "${LLAMA_QUANTIZED_CHECKPOINT:?}" \
   --params "${LLAMA_PARAMS:?}" \
   --use_sdpa_with_kv_cache \
   -X \
   --xnnpack-extended-ops \
   --preq_mode 8da4w_output_8da8w \
   --preq_group_size 32 \
   --max_seq_length 2048 \
   --output_name "llama3_2.pte" \
   -kv \
   -d fp32 \
   --preq_embedding_quantize 8,0 \
   --use_spin_quant native \
   --metadata '{"get_bos_id":128000, "get_eos_ids":[128009, 128001]}'
```

- To use **QAT+LoRA**, download directly from [Llama website](https://www.llama.com/llama-downloads). The model weights are prequantized and can be exported to `pte` file directly by:

```
# QAT+LoRA
# Set these paths to point to the exported files
LLAMA_QUANTIZED_CHECKPOINT=path/to/qlora/checkpoint.pth
LLAMA_PARAMS=path/to/qlora/params.json

python -m examples.models.llama.export_llama \
   --model llama3_2
   --checkpoint "${LLAMA_QUANTIZED_CHECKPOINT:?}" \
   --params "${LLAMA_PARAMS:?}" \
   -qat \
   -lora 16 \
   --preq_mode 8da4w_output_8da8w \
   --preq_group_size 32 \
   --preq_embedding_quantize 8,0 \
   --use_sdpa_with_kv_cache \
   -kv \
   -X \
   --xnnpack-extended-ops \
   -d fp32 \
   --max_seq_length 2048 \
   --output_name "llama3_2.pte" \
   --metadata '{"get_bos_id":128000, "get_eos_ids":[128009, 128001]}'
```

### Option B: Download and export Llama 3 8B instruct model

You can export and run the original Llama 3 8B instruct model.

1. Llama 3 pretrained parameters can be downloaded from [Meta's official Llama 3 repository](https://github.com/meta-llama/llama3/).

2. Export model and generate `.pte` file
    ```
<<<<<<< HEAD
    python -m examples.models.llama.export_llama
	    --model llama3
	    --checkpoint <consolidated.00.pth>
		-p <params.json>
		-kv
		--use_sdpa_with_kv_cache
		-X
		-qmode 8da4w
		--group_size 128
		-d fp32
		--metadata '{"get_bos_id":128000, "get_eos_ids":[128009, 128001]}'
		--embedding-quantize 4,32
=======
    python -m examples.models.llama.export_llama \
	    --checkpoint <consolidated.00.pth> \
		-p <params.json> \
		-kv \
		--use_sdpa_with_kv_cache \
		-X \
		-qmode 8da4w \
		--group_size 128 \
		-d fp32 \
		--metadata '{"get_bos_id":128000, "get_eos_ids":[128009, 128001]}' \
		--embedding-quantize 4,32 \
>>>>>>> 4f2ac7e2
		--output_name="llama3_kv_sdpa_xnn_qe_4_32.pte"
    ```
    Due to the larger vocabulary size of Llama 3, we recommend quantizing the embeddings with `--embedding-quantize 4,32` as shown above to further reduce the model size.


    If you're interested in deploying on non-CPU backends, [please refer the non-cpu-backend section](non_cpu_backends.md)

## Step 3: Run on your computer to validate

1. Build executorch with optimized CPU performance as follows. Build options available [here](https://github.com/pytorch/executorch/blob/main/CMakeLists.txt#L59).
    ```
    cmake -DPYTHON_EXECUTABLE=python \
        -DCMAKE_INSTALL_PREFIX=cmake-out \
        -DEXECUTORCH_ENABLE_LOGGING=1 \
        -DCMAKE_BUILD_TYPE=Release \
        -DEXECUTORCH_BUILD_EXTENSION_DATA_LOADER=ON \
        -DEXECUTORCH_BUILD_EXTENSION_MODULE=ON \
        -DEXECUTORCH_BUILD_EXTENSION_TENSOR=ON \
        -DEXECUTORCH_BUILD_XNNPACK=ON \
        -DEXECUTORCH_BUILD_KERNELS_QUANTIZED=ON \
        -DEXECUTORCH_BUILD_KERNELS_OPTIMIZED=ON \
        -DEXECUTORCH_BUILD_KERNELS_CUSTOM=ON \
        -Bcmake-out .

    cmake --build cmake-out -j16 --target install --config Release
    ```
Note for Mac users: There's a known linking issue with Xcode 15.1. Refer to the section of Common Issues and Mitigations below for solutions.

2. Build llama runner.
    ```
    cmake -DPYTHON_EXECUTABLE=python \
        -DCMAKE_INSTALL_PREFIX=cmake-out \
        -DCMAKE_BUILD_TYPE=Release \
        -DEXECUTORCH_BUILD_KERNELS_CUSTOM=ON \
        -DEXECUTORCH_BUILD_KERNELS_OPTIMIZED=ON \
        -DEXECUTORCH_BUILD_XNNPACK=ON \
        -DEXECUTORCH_BUILD_KERNELS_QUANTIZED=ON \
        -Bcmake-out/examples/models/llama \
        examples/models/llama

    cmake --build cmake-out/examples/models/llama -j16 --config Release
    ```

3. Run model. Run options available [here](https://github.com/pytorch/executorch/blob/main/examples/models/llama/main.cpp#L18-L40).
    ```
    cmake-out/examples/models/llama/llama_main --model_path=<model pte file> --tokenizer_path=<tokenizer.model> --prompt=<prompt>
    ```

To build for CoreML backend and validate on Mac, replace `-DEXECUTORCH_BUILD_XNNPACK=ON` with `-DEXECUTORCH_BUILD_COREML=ON`

## Step 4: Run benchmark on Android phone

**1. Build llama runner binary for Android**

*Pre-requisite*: Android NDK (tested with r27b) which can be downloaded from [here](https://developer.android.com/ndk/downloads). Note that the mac binary can be unpackaged and you can locate NDK folder from it.

**1.1 Set Android NDK**
```
export ANDROID_NDK=<path-to-android-ndk>
```
**1.2 Build executorch and associated libraries for android.**
```
cmake -DCMAKE_TOOLCHAIN_FILE=$ANDROID_NDK/build/cmake/android.toolchain.cmake \
    -DANDROID_ABI=arm64-v8a \
    -DANDROID_PLATFORM=android-23 \
    -DCMAKE_INSTALL_PREFIX=cmake-out-android \
    -DCMAKE_BUILD_TYPE=Release \
    -DEXECUTORCH_BUILD_EXTENSION_DATA_LOADER=ON \
    -DEXECUTORCH_BUILD_EXTENSION_MODULE=ON \
    -DEXECUTORCH_BUILD_EXTENSION_TENSOR=ON \
    -DEXECUTORCH_ENABLE_LOGGING=1 \
    -DPYTHON_EXECUTABLE=python \
    -DEXECUTORCH_BUILD_XNNPACK=ON \
    -DEXECUTORCH_BUILD_KERNELS_OPTIMIZED=ON \
    -DEXECUTORCH_BUILD_KERNELS_QUANTIZED=ON \
    -DEXECUTORCH_BUILD_KERNELS_CUSTOM=ON \
    -Bcmake-out-android .

cmake --build cmake-out-android -j16 --target install --config Release
```

**1.2 Build llama runner for android**
```
cmake  -DCMAKE_TOOLCHAIN_FILE=$ANDROID_NDK/build/cmake/android.toolchain.cmake \
    -DANDROID_ABI=arm64-v8a \
    -DANDROID_PLATFORM=android-23 \
    -DCMAKE_INSTALL_PREFIX=cmake-out-android \
    -DCMAKE_BUILD_TYPE=Release \
    -DPYTHON_EXECUTABLE=python \
    -DEXECUTORCH_BUILD_XNNPACK=ON \
    -DEXECUTORCH_BUILD_KERNELS_OPTIMIZED=ON \
    -DEXECUTORCH_BUILD_KERNELS_QUANTIZED=ON \
    -DEXECUTORCH_BUILD_KERNELS_CUSTOM=ON \
    -Bcmake-out-android/examples/models/llama \
    examples/models/llama

cmake --build cmake-out-android/examples/models/llama -j16 --config Release
```

**2. Run on Android via adb shell**

*Pre-requisite*: Make sure you enable USB debugging via developer options on your phone

**2.1 Connect your android phone**

**2.2 Upload model, tokenizer and llama runner binary to phone**
```
adb shell mkdir -p /data/local/tmp/llama
adb push <model.pte> /data/local/tmp/llama/
adb push <tokenizer.model> /data/local/tmp/llama/
adb push cmake-out-android/examples/models/llama/llama_main /data/local/tmp/llama/
```

**2.3 Run model**
```
adb shell "cd /data/local/tmp/llama && ./llama_main --model_path <model.pte> --tokenizer_path <tokenizer.model> --prompt \"What is the capital of France?\" --seq_len 120" --warmup=1
```
## Step 6: Build Mobile apps

### iOS

Please refer to [this tutorial](https://pytorch.org/executorch/main/llm/llama-demo-ios.html) to for full instructions on building the iOS LLAMA Demo App. Rename `tokenizer.model` file to `tokenizer.bin` because the demo app looks for the tokenizer file with .bin extension.

### Android
Please refer to [this tutorial](https://pytorch.org/executorch/main/llm/llama-demo-android.html) to for full instructions on building the Android LLAMA Demo App.


## Utility tools for Llama enablement

### Evaluate model accuracy

> Forewarning: Model evaluation without a GPU may take a long time, especially on larger models.

We use [LM Eval](https://github.com/EleutherAI/lm-evaluation-harness) to evaluate model accuracy.

For base models, use the following example command to calculate its perplexity based on WikiText.
```
python -m examples.models.llama.eval_llama \
	-c <checkpoint.pth> \
	-p <params.json> \
	-t <tokenizer.model/bin> \
	-kv \
	-d <checkpoint dtype> \
	--max_seq_len <max sequence length> \
	--limit <number of samples>
```

For instruct models, use the following example command to calculate its MMLU score.
```
python -m examples.models.llama.eval_llama \
	-c <checkpoint.pth> \
	-p <params.json> \
	-t <tokenizer.model/bin> \
	-kv \
	-d <checkpoint dtype> \
	--tasks mmlu \
	--num_fewshot 5 \
	--max_seq_len <max sequence length>
```

See [Llama utils page](./UTILS.md) page for more advanced use-cases such as fine-tuning and running smaller models for educational purposes, and quick iteration and verification.

# What is coming next?
## Quantization
- Enabling FP16 model to leverage smaller groupsize for 4-bit quantization.
- Enabling GPTQ for 4-bit groupwise quantization
- Enabling custom quantization
- Lower bit quantization
## Models
- Enabling more generative AI models and architectures.
## Performance
- Performance improvement via techniques such as speculative decoding
- Enabling LLama and other architectures via Vulkan
- Enabling performant execution of widely used quantization schemes.

# Notes
This example tries to reuse the Python code, with minimal modifications to make it compatible with current ExecuTorch:
1. Since ExecuTorch does not support complex Tensor data type, use the customized functions to have rotary embedding with real numbers. Please see [GitHub issue: Support complex data type in ExecuTorch](https://github.com/pytorch/executorch/issues/886).
2. No CUDA. ExecuTorch is focused on Edge use cases where CUDA is not available on most of the edge devices.
3. No dependencies on fairscale. The ColumnParallelLinear, ParallelEmbedding and training are not needed and supported in ExecuTorch.


# Common Issues and Mitigations:
- To clean your build:
```
git clean -xfd
pip uninstall executorch
./install_requirements.sh --pybind xnnpack

rm -rf cmake-out
```
- If you encounter `pthread` related issues during link time, add `pthread` in `target_link_libraries` in `CMakeLists.txt`
- On Mac, if there is linking error in Step 4 with error message like
```
0  0x100823648  __assert_rtn + 72
1  0x10074bc5c  ld::Fixup::applyFixup(ld::Atom const*, ld::LayoutLinkedImage const&, unsigned char*) const + 8268
2  0x1007de7d8  ___ZN2ld16LayoutExecutable27writeContentWithoutLinkEditENSt3__14spanIhLm18446744073709551615EEEy_block_invoke + 332
3  0x188cca428  _dispatch_client_callout2 + 20
4  0x188cde850  _dispatch_apply_invoke3 + 336
5  0x188cca3e8  _dispatch_client_callout + 20
6  0x188ccbc68  _dispatch_once_callout + 32
7  0x188cdeeec  _dispatch_apply_invoke_and_wait + 372
8  0x188cdde9c  _dispatch_apply_with_attr_f + 1212
9  0x188cde08c  dispatch_apply + 96
10  0x1007de9e4  void mapReduce<ld::Atom const*, mach_o::Error>(std::__1::span<ld::Atom const*, 18446744073709551615ul>, unsigned long, void (unsigned long, mach_o::Error&, std::__1::span<ld::Atom const*, 18446744073709551615ul>) block_pointer, void (std::__1::span<mach_o::Error, 18446744073709551615ul>) block_pointer) + 336
11  0x1007de594  ld::LayoutExecutable::writeContentWithoutLinkEdit(std::__1::span<unsigned char, 18446744073709551615ul>, unsigned long long) + 1180
12  0x1007e4020  ld::LayoutExecutable::writeToFile(char const*) + 15248
13  0x1007962e8  main + 9424
ld: Assertion failed: (extras.otherInstrOffset != 0 && "Kind::arm64_adrp_ldr missing extra info"), function applyFixup, file Fixup.cpp, line 793.
clang: error: linker command failed with exit code 1 (use -v to see invocation)
```
It's a known issue for Xcode version 15.1.
Mitigation: update to most recent Xcode version, clean and rebuild.<|MERGE_RESOLUTION|>--- conflicted
+++ resolved
@@ -242,20 +242,6 @@
 
 2. Export model and generate `.pte` file
     ```
-<<<<<<< HEAD
-    python -m examples.models.llama.export_llama
-	    --model llama3
-	    --checkpoint <consolidated.00.pth>
-		-p <params.json>
-		-kv
-		--use_sdpa_with_kv_cache
-		-X
-		-qmode 8da4w
-		--group_size 128
-		-d fp32
-		--metadata '{"get_bos_id":128000, "get_eos_ids":[128009, 128001]}'
-		--embedding-quantize 4,32
-=======
     python -m examples.models.llama.export_llama \
 	    --checkpoint <consolidated.00.pth> \
 		-p <params.json> \
@@ -267,7 +253,6 @@
 		-d fp32 \
 		--metadata '{"get_bos_id":128000, "get_eos_ids":[128009, 128001]}' \
 		--embedding-quantize 4,32 \
->>>>>>> 4f2ac7e2
 		--output_name="llama3_kv_sdpa_xnn_qe_4_32.pte"
     ```
     Due to the larger vocabulary size of Llama 3, we recommend quantizing the embeddings with `--embedding-quantize 4,32` as shown above to further reduce the model size.
