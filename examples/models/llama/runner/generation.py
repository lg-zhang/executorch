--- conflicted
+++ resolved
@@ -89,15 +89,11 @@
             ),
         )
 
-<<<<<<< HEAD
-        current_token = next_token(logits, temperature, top_p)
-=======
         if self.has_full_logits:
             current_token = next_token(logits[:, -1, :], temperature, top_p)
         else:
             current_token = next_token(logits, temperature, top_p)
         print(f"{self.tokenizer.decode_token(current_token)}", end="", flush=True)
->>>>>>> 11637697
         tokens = prompt_tokens + [current_token]
 
         while len(tokens) < max_seq_len:
@@ -117,9 +113,6 @@
                     tokens=torch.tensor([tokens], dtype=torch.long, device=self.device),
                 )
 
-<<<<<<< HEAD
-            current_token = next_token(logits, temperature, top_p)
-=======
             # If the logits aren't already clipped to only contain the last logit, clip them.
             if self.has_full_logits:
                 current_token = next_token(logits[:, -1, :], temperature, top_p)
@@ -127,7 +120,6 @@
                 current_token = next_token(logits, temperature, top_p)
             tokens.append(current_token)
 
->>>>>>> 11637697
             if current_token == self.tokenizer.eos_id or (
                 hasattr(self.tokenizer, "stop_tokens")
                 and current_token in self.tokenizer.stop_tokens
